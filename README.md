--- conflicted
+++ resolved
@@ -324,8 +324,6 @@
 2. A method that, given the arguments, returns a dictionary of arguments for the backend. Almost always (unless the backend specifies otherwise) the expected format is:
 
 ```python
-<<<<<<< HEAD
-=======
 {
     "task": "..."
 }
@@ -334,7 +332,6 @@
 ...wherein `task` is a text that describes the individual task at hand.
 
 ```python
->>>>>>> 82ace1df
 from arkaine.tools.agent import BackendAgent
 
 class MyBackendAgent(BackendAgent):
@@ -437,11 +434,7 @@
 Here's a simple example of creating and using an agent:
 
 ```python
-<<<<<<< HEAD
-from arkaine.llms.openai import OpenAILLM
-=======
 from arkaine.llms.openai import OpenAI
->>>>>>> 82ace1df
 from arkaine.tools.agent import Agent
 
 # Initialize the LLM
